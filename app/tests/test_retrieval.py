--- conflicted
+++ resolved
@@ -1,7 +1,5 @@
-<<<<<<< HEAD
 import app.auth
 import langchain
-print(f"LangChain version: {langchain.__version__}")
 import asyncio
 from app.services.vectorstore_manager import initialize_vectorstore, get_vectorstore
 from app.services.vectordb_service import retrieve_context
@@ -79,67 +77,8 @@
             
     except Exception as e:
         print(f"\n❌ Error in retrieval test: {str(e)}")
-=======
-import json
-from app.services.vectordb_service import load_vectorstore_from_s3, retrieve_context, embed_fn
-
-def test_retrieve_context():
-    try:
-        print("\n=== Starting Test ===")
-        
-        # Load vector store
-        print("Loading vector store...")
-        vectorstore = load_vectorstore_from_s3()
-        if not vectorstore:
-            print("Failed to load vector store.")
-            return
-        
-        # Debug FAISS index
-        print(f"FAISS index dimensionality: {vectorstore.index.d}")
-        
-        # Initialize retriever
-        print("Initializing retriever...")
-        retriever = vectorstore.as_retriever(
-            search_type="similarity",
-            search_kwargs={"k": 3}
-        )
-        
-        # Test query
-        query = "Tuberculosis in children"
-        print(f"Test query: {query}")
-        
-        # Generate query embedding
-        query_embedding = embed_fn.embed_query(query)
-        print(f"Query embedding dimension: {len(query_embedding)}")
-        
-        # Validate dimensions
-        if len(query_embedding) != vectorstore.index.d:
-            raise ValueError(f"Query embedding dimension ({len(query_embedding)}) does not match FAISS index dimension ({vectorstore.index.d}).")
-        
-        # Retrieve context
-        print("Retrieving context...")
-        context = retrieve_context(query, retriever)
-        
-        # Output results
-        print("\n=== Results ===")
-        if "Error retrieving reference text:" in context:
-            print("❌ Context retrieval failed")
-            print(f"Error message: {context}")
-        else:
-            print("✅ Context retrieved successfully")
-            print(f"Context length: {len(context)}")
-            print("Context preview:")
-            print(context[:300] + "...")
-    
-    except Exception as e:
-        print(f"\n❌ Error in test function: {str(e)}")
->>>>>>> c86a1fa2
         import traceback
         print(f"Traceback: {traceback.format_exc()}")
 
 if __name__ == "__main__":
-<<<<<<< HEAD
-    asyncio.run(test_retrieval())
-=======
-    test_retrieve_context()
->>>>>>> c86a1fa2
+    asyncio.run(test_retrieval())