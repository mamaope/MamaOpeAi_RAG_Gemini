import json
import os
<<<<<<< HEAD
=======
import google.generativeai as genai
>>>>>>> c86a1fa2
import numpy as np
import boto3
import shutil
import tarfile
import faiss
<<<<<<< HEAD
import app.auth
import re
=======
from google.api_core import retry
>>>>>>> c86a1fa2
from langchain_community.vectorstores import FAISS
from langchain.embeddings.base import Embeddings
from langchain.schema import Document
from langchain_community.docstore.in_memory import InMemoryDocstore
<<<<<<< HEAD
from vertexai.language_models import TextEmbeddingModel
from typing import List, Optional
from dotenv import load_dotenv
from openai import AzureOpenAI
from azure.core.credentials import AzureKeyCredential

# Load environment variables
load_dotenv()

# Initialize environment variables
=======
from typing import List
from dotenv import load_dotenv
from uuid import uuid4

load_dotenv()

>>>>>>> c86a1fa2
AWS_S3_BUCKET = os.getenv("AWS_S3_BUCKET")
VECTORSTORE_S3_PREFIX = "output/vectorstore/"
EMBEDDINGS_S3_PREFIX = "output/"

<<<<<<< HEAD
class EmbeddingFunction(Embeddings):
    """Embedding function using Azure OpenAI's text-embedding-3-large model since its the same
    embedding moodel that was used to create the document embeddings in Unstructured.io."""
    _client = None

    def __init__(self):
        pass

    @property
    def client(self):
        """Lazily load the Azure OpenAI client when first needed."""
        if EmbeddingFunction._client is None:
            try:
                print("Initializing Azure OpenAI client")
                api_key = os.getenv("AZURE_OPENAI_API_KEY")
                endpoint = os.getenv("AZURE_OPENAI_ENDPOINT")
                if not api_key or not endpoint:
                    raise ValueError("Azure OpenAI API key or endpoint not set.")
                EmbeddingFunction._client = AzureOpenAI(
                    api_version= os.getenv("API_VERSION"),  
                    azure_endpoint= endpoint,
                    api_key=api_key
                )
                print("Azure OpenAI client initialized successfully")
            except Exception as e:
                print(f"Error initializing Azure OpenAI client: {e}")
                raise
        return EmbeddingFunction._client

    def embed_query(self, text: str) -> List[float]:
        """Generate an embedding for a single query text."""
        embedding = self._embed([text])
        while isinstance(embedding, (list, tuple)) and embedding and isinstance(embedding[0], (list, tuple)):
            embedding = embedding[0]
        return embedding

    def embed_documents(self, texts: List[str]) -> List[List[float]]:
        """Generate embeddings for a list of documents."""
        embeddings = self._embed(texts)
        for i, embedding in enumerate(embeddings):
            while isinstance(embedding, (list, tuple)) and embedding and isinstance(embedding[0], (list, tuple)):
                print(f"Flattening nested embedding at index {i}: {embedding[:5]}...")
                embedding = embedding[0]
            embeddings[i] = embedding
        return embeddings

    def _embed(self, input: List[str]) -> List[List[float]]:
        """Core embedding logic using Azure OpenAI."""
        try:
            response = self.client.embeddings.create(
                input=input,
                model= os.getenv("MODEL_NAME")
            )
            
            # Get embeddings from response
            embeddings = [item.embedding for item in response.data]    
            return embeddings
        except Exception as e:
            print(f"Embedding error: {e}")
            raise
        
# Initialize the embedding function
embed_fn = EmbeddingFunction()

def is_relevant_content(text: str) -> bool:
    # Skip very short or empty content
    if len(text.strip()) < 30:
        return False    
    
    # patterns for noisy sections to exclude
    noisy_patterns = [
        r"^(References|Bibliography|Foreword|Preface|Acknowledgements|Acknowledgment|Index|Appendix)$",
        r"^(Page \d+ of \d+)$",
        r"^\d+\.\s+[A-Za-z]+.*\d{4};.*https?://doi\.org",  # Matches references with DOIs
        r"^\d+\.\s+[A-Za-z]+.*\d{4};.*\d+:\d+",  # Matches references with journal format (e.g., "2003;7:426–31")
        r"^[A-Za-z]+ [A-Za-z]+\..*\d{4};.*https?://doi\.org",  # Matches references starting with author names and DOIs
        r"^[A-Za-z]+ [A-Za-z]+\..*\d{4};.*\d+:\d+"  # Matches references starting with author names and journal format
    ]

    # Check if the text matches any noisy pattern
    for pattern in noisy_patterns:
        if re.match(pattern, text, re.IGNORECASE):
            return False    
        
    return True

def create_vectorstore():
    """Create FAISS vector store using already-embedded data from S3."""
    try:
        print("Fetching processed files from S3...")
        s3 = boto3.client("s3")

        # List all JSON files in the output/ folder
        response = s3.list_objects_v2(Bucket=AWS_S3_BUCKET, Prefix=EMBEDDINGS_S3_PREFIX)
        files = [obj["Key"] for obj in response.get("Contents", []) if obj["Key"].endswith(".json")]

        texts = []
        embeddings = []
        metadatas = []

=======
class GeminiEmbeddingFunction(Embeddings):
    document_mode = False
    target_dim = 3072

    def embed_query(self, text: str) -> List[float]:
        embedding = self.__call__([text])[0]
        return self._extend_embedding(embedding)

    def embed_documents(self, texts: List[str]) -> List[List[float]]:
        return [self._extend_embedding(embedding) for embedding in self.__call__(texts)]

    def __call__(self, input: List[str]) -> List[List[float]]:
        retry_policy = {"retry": retry.Retry(predicate=retry.if_transient_error)}
        response = genai.embed_content(
            model="models/text-embedding-004",
            content=input,
            task_type="retrieval_query" if not self.document_mode else "retrieval_document",
            request_options=retry_policy,
        )
        return response["embedding"]

    def _extend_embedding(self, embedding: List[float]) -> List[float]:
        return embedding + [0.0] * (self.target_dim - len(embedding))
    
embed_fn = GeminiEmbeddingFunction()    

def create_vectorstore():
    """Create FAISS vector store using already-embedded data from S3."""
    try:
        print("Fetching processed files from S3...")
        s3 = boto3.client("s3")

        # List all JSON files in the output/ folder
        response = s3.list_objects_v2(Bucket=AWS_S3_BUCKET, Prefix=EMBEDDINGS_S3_PREFIX)
        files = [obj["Key"] for obj in response.get("Contents", []) if obj["Key"].endswith(".json")]

        texts = []
        embeddings = []
        metadatas = []

>>>>>>> c86a1fa2
        # Process each JSON file
        for file_key in files:
            obj = s3.get_object(Bucket=AWS_S3_BUCKET, Key=file_key)
            data = json.load(obj["Body"])

            for record in data:
                text = record.get("text", "").strip()
                metadata = record.get("metadata", {})
                embedding = record.get("embeddings")
<<<<<<< HEAD
                # Only include relevant content
                if text and embedding and is_relevant_content(text):
                    # Add more context to metadata
                    metadata.update({
                        "source": metadata.get("filename", "Unknown"),
                        "content_length": len(text),
                    })
                    texts.append(text)
                    metadatas.append(metadata)
                    # Ensure embedding is a list of floats
                    if isinstance(embedding, list):
                        embeddings.append(embedding)
                    else:
                        print(f"Warning: Skipping malformed embedding for text: {text[:50]}...")
                        continue
=======

                if text and len(text) > 20 and embedding:
                    texts.append(text)
                    metadatas.append(metadata)
                    embeddings.append(embedding)
>>>>>>> c86a1fa2

        if not texts or not embeddings:
            raise ValueError("No valid documents or embeddings found.")        

        # Convert embeddings to a NumPy array
        embeddings_np = np.array(embeddings, dtype=np.float32)
<<<<<<< HEAD
        # Validate the shape of the embeddings
        print(f"Embeddings shape: {embeddings_np.shape}")
        if len(embeddings_np.shape) != 2:
            raise ValueError(f"Invalid embeddings shape: {embeddings_np.shape}. Expected 2D array.")
=======
>>>>>>> c86a1fa2

        # Create FAISS index 
        dimension = embeddings_np.shape[1]  # Get embedding dimension
        index = faiss.IndexFlatL2(dimension)
        index.add(embeddings_np)

        # Create sequential IDs and docstore
        docstore = {}
        index_to_docstore_id = {}
        
        for i in range(len(texts)):
            doc_id = f"doc_{i}"
            docstore[doc_id] = Document(
                page_content=texts[i],
                metadata=metadatas[i]
            )
            index_to_docstore_id[i] = doc_id

        # Create FAISS vector store
<<<<<<< HEAD
        print(f"Creating FAISS vector store with {len(docstore)} documents...")
=======
        print("Creating FAISS vector store...")
>>>>>>> c86a1fa2
        vectorstore = FAISS(
            embedding_function=embed_fn,
            index=index,
            docstore=InMemoryDocstore(docstore),
            index_to_docstore_id=index_to_docstore_id
<<<<<<< HEAD
        )

        # Save and upload vector store to S3
        print(f"Created vectorstore with {len(docstore)} documents")
        upload_vectorstore_to_s3(vectorstore)
        return vectorstore
    
    except Exception as e:
        print(f"Error creating vector store: {e}")
        raise

def upload_vectorstore_to_s3(vectorstore: FAISS):
    """Upload FAISS vector store files to S3."""
    try:
        s3 = boto3.client("s3")

        # Create a temporary directory to save vector store
        temp_dir = "/tmp/vectorstore"
        shutil.rmtree(temp_dir, ignore_errors=True)  # Clean up if it already exists
        os.makedirs(temp_dir, exist_ok=True)

        # Save vector store to the temporary directory
        vectorstore.save_local(temp_dir)

        # Compress the directory
        compressed_file = "/tmp/vectorstore.tar.gz"
        with tarfile.open(compressed_file, "w:gz") as tar:
            tar.add(temp_dir, arcname=".")

        # Upload the compressed file to S3
        s3.upload_file(
            Filename=compressed_file,
            Bucket=AWS_S3_BUCKET,
            Key=VECTORSTORE_S3_PREFIX + "vectorstore.tar.gz",
        )

        print("Vector store uploaded successfully to S3.")
    except Exception as e:
        print(f"Error uploading vector store to S3: {e}")

def load_vectorstore_from_s3():
    """Load the FAISS vector store directly from S3."""
    try:
        print("Loading vector store from S3...")
        s3 = boto3.client("s3")

        # Download the compressed vector store
        compressed_file = "/tmp/vectorstore.tar.gz"
        s3.download_file(
            Bucket=AWS_S3_BUCKET,
            Key=VECTORSTORE_S3_PREFIX + "vectorstore.tar.gz",
            Filename=compressed_file,
        )

        # Extract the compressed file
        temp_dir = "/tmp/vectorstore"
        shutil.rmtree(temp_dir, ignore_errors=True)  # Clean up if it already exists
        with tarfile.open(compressed_file, "r:gz") as tar:
            tar.extractall(path=temp_dir)

        # Load the vector store
        vectorstore = FAISS.load_local(temp_dir, embeddings=embed_fn, allow_dangerous_deserialization=True)
        print("Vector store loaded successfully from S3.")
=======
        )

        # Save and upload vector store to S3
        print(f"Created vectorstore with {len(docstore)} documents")
        upload_vectorstore_to_s3(vectorstore)
>>>>>>> c86a1fa2
        return vectorstore
    
    except Exception as e:
        print(f"Error creating vector store: {e}")

def upload_vectorstore_to_s3(vectorstore: FAISS):
    """Upload FAISS vector store files to S3."""
    try:
        s3 = boto3.client("s3")

        # Create a temporary directory to save vector store
        temp_dir = "/tmp/vectorstore"
        shutil.rmtree(temp_dir, ignore_errors=True)  # Clean up if it already exists
        os.makedirs(temp_dir, exist_ok=True)

        # Save vector store to the temporary directory
        vectorstore.save_local(temp_dir)

        # Compress the directory
        compressed_file = "/tmp/vectorstore.tar.gz"
        with tarfile.open(compressed_file, "w:gz") as tar:
            tar.add(temp_dir, arcname=".")

        # Upload the compressed file to S3
        s3.upload_file(
            Filename=compressed_file,
            Bucket=AWS_S3_BUCKET,
            Key=VECTORSTORE_S3_PREFIX + "vectorstore.tar.gz",
        )

        print("Vector store uploaded successfully to S3.")
    except Exception as e:
        print(f"Error uploading vector store to S3: {e}")

def load_vectorstore_from_s3():
    """Load the FAISS vector store directly from S3."""
    try:
        print("Loading vector store from S3...")
        s3 = boto3.client("s3")

        # Download the compressed vector store
        compressed_file = "/tmp/vectorstore.tar.gz"
        s3.download_file(
            Bucket=AWS_S3_BUCKET,
            Key=VECTORSTORE_S3_PREFIX + "vectorstore.tar.gz",
            Filename=compressed_file,
        )

        # Extract the compressed file
        temp_dir = "/tmp/vectorstore"
        shutil.rmtree(temp_dir, ignore_errors=True)  # Clean up if it already exists
        with tarfile.open(compressed_file, "r:gz") as tar:
            tar.extractall(path=temp_dir)

        # Load the vector store
        vectorstore = FAISS.load_local(temp_dir, embeddings=embed_fn, allow_dangerous_deserialization=True)
        print("Vector store loaded successfully from S3.")
        return vectorstore
    except Exception as e:
        print(f"Error loading vector store from S3: {e}")
        return None
    
def retrieve_context(query: str, retriever) -> str:
    query = ' '.join(query.split())
    try:
        results = retriever.invoke(query)
        if not results:
            return "No relevant documents found."
            
        # Combine results with source tracking
        contexts = []
        for doc in results:
            source = doc.metadata.get('filename', 'Unknown source')
            contexts.append(f"From {source}:\n{doc.page_content}\n")
            
        return "\n".join(contexts)
        
    except Exception as e:
<<<<<<< HEAD
        print(f"Error loading vector store from S3: {e}")
        return None
    
def retrieve_context(query: str, patient_data: str, retriever) -> str:
    """Retrieve relevant context for the query based on semantic similarity."""
    
    # Combine query with patient data
    enhanced_query = query
    if patient_data and patient_data.strip():
        enhanced_query = f"{query} {patient_data}"
        enhanced_query = ' '.join(enhanced_query.split())
    
    print(f"Enhanced query: {enhanced_query}")
    
    try:
        relevant_documents = retriever.invoke(enhanced_query)

        if not relevant_documents:
            return "No relevant documents found."
        
        # Post-retrieval filtering for relevance
        filtered_documents = []
        for doc in relevant_documents:
            print(f"Checking relevance for document: {doc.page_content[:50]}...")
            if is_relevant_content(doc.page_content):
                filtered_documents.append(doc)
            else:
                print(f"Document filtered out: {doc.page_content[:50]}...")
        
        if not filtered_documents:
            return "No relevant documents found after filtering."
        
        # Combine results with source tracking
        contexts = []
        for doc in filtered_documents:
            source = doc.metadata.get('filename', 'Unknown source')
            source = source.replace('.pdf', '')
            content = doc.page_content
            contexts.append(f"From {source}:\n{content}\n")

        return "\n".join(contexts)
    except Exception as e:
        print(f"Retrieval error: {e}")
        import traceback
        print(f"Traceback: {traceback.format_exc()}")
        return f"An error occurred during retrieval: {str(e)}"
    
=======
        print(f"Retrieval error: {e}")
        raise
>>>>>>> c86a1fa2
<|MERGE_RESOLUTION|>--- conflicted
+++ resolved
@@ -1,25 +1,16 @@
 import json
 import os
-<<<<<<< HEAD
-=======
-import google.generativeai as genai
->>>>>>> c86a1fa2
 import numpy as np
 import boto3
 import shutil
 import tarfile
 import faiss
-<<<<<<< HEAD
 import app.auth
 import re
-=======
-from google.api_core import retry
->>>>>>> c86a1fa2
 from langchain_community.vectorstores import FAISS
 from langchain.embeddings.base import Embeddings
 from langchain.schema import Document
 from langchain_community.docstore.in_memory import InMemoryDocstore
-<<<<<<< HEAD
 from vertexai.language_models import TextEmbeddingModel
 from typing import List, Optional
 from dotenv import load_dotenv
@@ -30,19 +21,10 @@
 load_dotenv()
 
 # Initialize environment variables
-=======
-from typing import List
-from dotenv import load_dotenv
-from uuid import uuid4
-
-load_dotenv()
-
->>>>>>> c86a1fa2
 AWS_S3_BUCKET = os.getenv("AWS_S3_BUCKET")
 VECTORSTORE_S3_PREFIX = "output/vectorstore/"
 EMBEDDINGS_S3_PREFIX = "output/"
 
-<<<<<<< HEAD
 class EmbeddingFunction(Embeddings):
     """Embedding function using Azure OpenAI's text-embedding-3-large model since its the same
     embedding moodel that was used to create the document embeddings in Unstructured.io."""
@@ -143,48 +125,6 @@
         embeddings = []
         metadatas = []
 
-=======
-class GeminiEmbeddingFunction(Embeddings):
-    document_mode = False
-    target_dim = 3072
-
-    def embed_query(self, text: str) -> List[float]:
-        embedding = self.__call__([text])[0]
-        return self._extend_embedding(embedding)
-
-    def embed_documents(self, texts: List[str]) -> List[List[float]]:
-        return [self._extend_embedding(embedding) for embedding in self.__call__(texts)]
-
-    def __call__(self, input: List[str]) -> List[List[float]]:
-        retry_policy = {"retry": retry.Retry(predicate=retry.if_transient_error)}
-        response = genai.embed_content(
-            model="models/text-embedding-004",
-            content=input,
-            task_type="retrieval_query" if not self.document_mode else "retrieval_document",
-            request_options=retry_policy,
-        )
-        return response["embedding"]
-
-    def _extend_embedding(self, embedding: List[float]) -> List[float]:
-        return embedding + [0.0] * (self.target_dim - len(embedding))
-    
-embed_fn = GeminiEmbeddingFunction()    
-
-def create_vectorstore():
-    """Create FAISS vector store using already-embedded data from S3."""
-    try:
-        print("Fetching processed files from S3...")
-        s3 = boto3.client("s3")
-
-        # List all JSON files in the output/ folder
-        response = s3.list_objects_v2(Bucket=AWS_S3_BUCKET, Prefix=EMBEDDINGS_S3_PREFIX)
-        files = [obj["Key"] for obj in response.get("Contents", []) if obj["Key"].endswith(".json")]
-
-        texts = []
-        embeddings = []
-        metadatas = []
-
->>>>>>> c86a1fa2
         # Process each JSON file
         for file_key in files:
             obj = s3.get_object(Bucket=AWS_S3_BUCKET, Key=file_key)
@@ -194,7 +134,6 @@
                 text = record.get("text", "").strip()
                 metadata = record.get("metadata", {})
                 embedding = record.get("embeddings")
-<<<<<<< HEAD
                 # Only include relevant content
                 if text and embedding and is_relevant_content(text):
                     # Add more context to metadata
@@ -210,26 +149,16 @@
                     else:
                         print(f"Warning: Skipping malformed embedding for text: {text[:50]}...")
                         continue
-=======
-
-                if text and len(text) > 20 and embedding:
-                    texts.append(text)
-                    metadatas.append(metadata)
-                    embeddings.append(embedding)
->>>>>>> c86a1fa2
 
         if not texts or not embeddings:
             raise ValueError("No valid documents or embeddings found.")        
 
         # Convert embeddings to a NumPy array
         embeddings_np = np.array(embeddings, dtype=np.float32)
-<<<<<<< HEAD
         # Validate the shape of the embeddings
         print(f"Embeddings shape: {embeddings_np.shape}")
         if len(embeddings_np.shape) != 2:
             raise ValueError(f"Invalid embeddings shape: {embeddings_np.shape}. Expected 2D array.")
-=======
->>>>>>> c86a1fa2
 
         # Create FAISS index 
         dimension = embeddings_np.shape[1]  # Get embedding dimension
@@ -249,17 +178,12 @@
             index_to_docstore_id[i] = doc_id
 
         # Create FAISS vector store
-<<<<<<< HEAD
         print(f"Creating FAISS vector store with {len(docstore)} documents...")
-=======
-        print("Creating FAISS vector store...")
->>>>>>> c86a1fa2
         vectorstore = FAISS(
             embedding_function=embed_fn,
             index=index,
             docstore=InMemoryDocstore(docstore),
             index_to_docstore_id=index_to_docstore_id
-<<<<<<< HEAD
         )
 
         # Save and upload vector store to S3
@@ -323,92 +247,8 @@
         # Load the vector store
         vectorstore = FAISS.load_local(temp_dir, embeddings=embed_fn, allow_dangerous_deserialization=True)
         print("Vector store loaded successfully from S3.")
-=======
-        )
-
-        # Save and upload vector store to S3
-        print(f"Created vectorstore with {len(docstore)} documents")
-        upload_vectorstore_to_s3(vectorstore)
->>>>>>> c86a1fa2
         return vectorstore
-    
-    except Exception as e:
-        print(f"Error creating vector store: {e}")
-
-def upload_vectorstore_to_s3(vectorstore: FAISS):
-    """Upload FAISS vector store files to S3."""
-    try:
-        s3 = boto3.client("s3")
-
-        # Create a temporary directory to save vector store
-        temp_dir = "/tmp/vectorstore"
-        shutil.rmtree(temp_dir, ignore_errors=True)  # Clean up if it already exists
-        os.makedirs(temp_dir, exist_ok=True)
-
-        # Save vector store to the temporary directory
-        vectorstore.save_local(temp_dir)
-
-        # Compress the directory
-        compressed_file = "/tmp/vectorstore.tar.gz"
-        with tarfile.open(compressed_file, "w:gz") as tar:
-            tar.add(temp_dir, arcname=".")
-
-        # Upload the compressed file to S3
-        s3.upload_file(
-            Filename=compressed_file,
-            Bucket=AWS_S3_BUCKET,
-            Key=VECTORSTORE_S3_PREFIX + "vectorstore.tar.gz",
-        )
-
-        print("Vector store uploaded successfully to S3.")
-    except Exception as e:
-        print(f"Error uploading vector store to S3: {e}")
-
-def load_vectorstore_from_s3():
-    """Load the FAISS vector store directly from S3."""
-    try:
-        print("Loading vector store from S3...")
-        s3 = boto3.client("s3")
-
-        # Download the compressed vector store
-        compressed_file = "/tmp/vectorstore.tar.gz"
-        s3.download_file(
-            Bucket=AWS_S3_BUCKET,
-            Key=VECTORSTORE_S3_PREFIX + "vectorstore.tar.gz",
-            Filename=compressed_file,
-        )
-
-        # Extract the compressed file
-        temp_dir = "/tmp/vectorstore"
-        shutil.rmtree(temp_dir, ignore_errors=True)  # Clean up if it already exists
-        with tarfile.open(compressed_file, "r:gz") as tar:
-            tar.extractall(path=temp_dir)
-
-        # Load the vector store
-        vectorstore = FAISS.load_local(temp_dir, embeddings=embed_fn, allow_dangerous_deserialization=True)
-        print("Vector store loaded successfully from S3.")
-        return vectorstore
-    except Exception as e:
-        print(f"Error loading vector store from S3: {e}")
-        return None
-    
-def retrieve_context(query: str, retriever) -> str:
-    query = ' '.join(query.split())
-    try:
-        results = retriever.invoke(query)
-        if not results:
-            return "No relevant documents found."
-            
-        # Combine results with source tracking
-        contexts = []
-        for doc in results:
-            source = doc.metadata.get('filename', 'Unknown source')
-            contexts.append(f"From {source}:\n{doc.page_content}\n")
-            
-        return "\n".join(contexts)
-        
-    except Exception as e:
-<<<<<<< HEAD
+    except Exception as e:
         print(f"Error loading vector store from S3: {e}")
         return None
     
@@ -455,8 +295,4 @@
         import traceback
         print(f"Traceback: {traceback.format_exc()}")
         return f"An error occurred during retrieval: {str(e)}"
-    
-=======
-        print(f"Retrieval error: {e}")
-        raise
->>>>>>> c86a1fa2
+    